import logging

import typing
from queue import Empty as EmptyQueue
from queue import Queue
from threading import Thread
from typing import Optional, Sequence

from opentelemetry.sdk.trace import ReadableSpan
from opentelemetry.sdk.trace.export import SpanExporter, SpanExportResult

import requests
from humanloop.context import get_evaluation_context, EvaluationContext
from humanloop.otel.constants import (
    HUMANLOOP_FILE_TYPE_KEY,
    HUMANLOOP_LOG_KEY,
    HUMANLOOP_PATH_KEY,
)
from google.protobuf.json_format import MessageToJson
from humanloop.otel.helpers import is_llm_provider_call, read_from_opentelemetry_span, write_to_opentelemetry_span
from opentelemetry.proto.common.v1.common_pb2 import KeyValue, AnyValue, InstrumentationScope
from opentelemetry.proto.trace.v1.trace_pb2 import (
    TracesData,
    ResourceSpans,
    ScopeSpans,
    Span as ProtoBufferSpan,
)

if typing.TYPE_CHECKING:
    from humanloop.client import Humanloop


logger = logging.getLogger("humanloop.sdk")


class HumanloopSpanExporter(SpanExporter):
    DEFAULT_NUMBER_THREADS = 4

    def __init__(
        self,
        client: "Humanloop",
        worker_threads: Optional[int] = None,
    ) -> None:
        """Upload Spans created by SDK decorators to Humanloop.

        Spans not created by Humanloop SDK decorators will be ignored.
        """
        super().__init__()
        self._client = client
        # Work queue for the threads uploading the spans
        self._upload_queue: Queue = Queue()
        # Worker threads to export the spans
        self._threads: list[Thread] = [
            Thread(
                target=self._do_work,
                daemon=True,
            )
            for _ in range(worker_threads or self.DEFAULT_NUMBER_THREADS)
        ]
        # Signals threads no more work will arrive and
        # they should wind down after they empty the queue
        self._shutdown: bool = False
        # Init the upload threads
        for thread in self._threads:
            thread.start()
            logger.debug("Exporter Thread %s started", thread.ident)

    def export(self, spans: Sequence[ReadableSpan]) -> SpanExportResult:
        if self._shutdown:
            logger.warning("[HumanloopSpanExporter] Shutting down, not accepting new spans")
            return SpanExportResult.FAILURE

        for span in spans:
            self._upload_queue.put((span, get_evaluation_context()))

        return SpanExportResult.SUCCESS

    def shutdown(self) -> None:
        self._shutdown = True
        for thread in self._threads:
            thread.join(timeout=5)
            logger.debug("[HumanloopSpanExporter] Exporter Thread %s joined", thread.ident)

    def force_flush(self, timeout_millis: int = 5000) -> bool:
        self._shutdown = True
        for thread in self._threads:
            thread.join(timeout=timeout_millis / 1000)
        self._upload_queue.join()

        return True

    def _do_work(self):
        # Do work while the Exporter was not instructed to
        # wind down or the queue is not empty
        while self._upload_queue.qsize() > 0 or not self._shutdown:
            thread_args: tuple[ReadableSpan, Optional[EvaluationContext]]  # type: ignore
            try:
                # Don't block or the thread will never be notified of the shutdown
                thread_args = self._upload_queue.get(block=False)  # type: ignore
            except EmptyQueue:
                # Wait for the another span to arrive
                continue

            span_to_export, evaluation_context = thread_args

            file_type = span_to_export.attributes.get(HUMANLOOP_FILE_TYPE_KEY)
            file_path = span_to_export.attributes.get(HUMANLOOP_PATH_KEY)
            if file_type is None:
                raise ValueError("Span does not have type set")

            try:
                log_args = read_from_opentelemetry_span(
                    span=span_to_export,
                    key=HUMANLOOP_LOG_KEY,
                )
            except Exception:
                log_args = {}

            if evaluation_context:
                if file_path == evaluation_context.path:
                    log_args = {
                        **log_args,
                        "source_datapoint_id": evaluation_context.source_datapoint_id,
                        "run_id": evaluation_context.run_id,
                    }

            write_to_opentelemetry_span(
                span=span_to_export,
                key=HUMANLOOP_LOG_KEY,
                value=log_args,
            )

            payload = TracesData(
                resource_spans=[
                    ResourceSpans(
                        scope_spans=[
                            ScopeSpans(
                                scope=InstrumentationScope(
                                    name="humanloop.sdk.provider"
                                    if is_llm_provider_call(span_to_export)
                                    else "humanloop.sdk.decorator",
                                    version="0.1.0",
                                ),
                                spans=[
                                    ProtoBufferSpan(
                                        trace_id=span_to_export.context.trace_id.to_bytes(length=16, byteorder="big"),
                                        span_id=span_to_export.context.span_id.to_bytes(length=8, byteorder="big"),
                                        name=span_to_export.name,
                                        kind={
                                            0: ProtoBufferSpan.SpanKind.SPAN_KIND_INTERNAL,
                                            1: ProtoBufferSpan.SpanKind.SPAN_KIND_SERVER,
                                            2: ProtoBufferSpan.SpanKind.SPAN_KIND_CLIENT,
                                            3: ProtoBufferSpan.SpanKind.SPAN_KIND_PRODUCER,
                                            4: ProtoBufferSpan.SpanKind.SPAN_KIND_CONSUMER,
                                        }[span_to_export.kind.value],
                                        start_time_unix_nano=span_to_export.start_time,
                                        end_time_unix_nano=span_to_export.end_time,
                                        attributes=[
                                            KeyValue(
                                                key=key,
                                                value=AnyValue(string_value=str(value)),
                                            )
                                            for key, value in span_to_export.attributes.items()
                                        ],
                                        dropped_attributes_count=span_to_export.dropped_attributes,
                                        dropped_events_count=span_to_export.dropped_events,
                                        dropped_links_count=span_to_export.dropped_links,
                                        links=[
                                            ProtoBufferSpan.Link(
                                                trace_id=link.trace_id,
                                                span_id=link.span_id,
                                                attributes=[
                                                    KeyValue(
                                                        key=key,
                                                        value=AnyValue(string_value=str(value)),
                                                    )
                                                    for key, value in link.attributes.items()
                                                ],
                                            )
                                            for link in span_to_export.links
                                        ],
                                        events=[],
                                    )
                                ],
                            )
                        ]
                    )
                ]
            )

            response = requests.post(
                f"{self._client._client_wrapper.get_base_url()}/import/otel/v1/traces",
                headers={
                    **self._client._client_wrapper.get_headers(),
                },
                data=MessageToJson(payload),
            )
            if response.status_code != 200:
                # TODO: handle
                pass
            else:
<<<<<<< HEAD
                if evaluation_context and file_path == evaluation_context.path:
                    log_id = response.json()["records"][0]["log_id"]
                    evaluation_context.logging_callback(log_id)
=======
                self._client.flows.update_log(log_id=flow_log_id, log_status="complete")

    def _keep_track_of_trace(self, log_id: str, parent_log_id: str):
        found = False
        for trace in self._traces:
            if parent_log_id in trace:
                trace.add(log_id)
                found = True
            if found:
                break
>>>>>>> 71448cd0

            self._upload_queue.task_done()<|MERGE_RESOLUTION|>--- conflicted
+++ resolved
@@ -199,21 +199,8 @@
                 # TODO: handle
                 pass
             else:
-<<<<<<< HEAD
                 if evaluation_context and file_path == evaluation_context.path:
                     log_id = response.json()["records"][0]["log_id"]
                     evaluation_context.logging_callback(log_id)
-=======
-                self._client.flows.update_log(log_id=flow_log_id, log_status="complete")
-
-    def _keep_track_of_trace(self, log_id: str, parent_log_id: str):
-        found = False
-        for trace in self._traces:
-            if parent_log_id in trace:
-                trace.add(log_id)
-                found = True
-            if found:
-                break
->>>>>>> 71448cd0
 
             self._upload_queue.task_done()