--- conflicted
+++ resolved
@@ -1,15 +1,9 @@
 import inspect
 import logging
 import types
-<<<<<<< HEAD
 from pathlib import Path
-from typing import Any, Callable, Dict, Optional, Union
-
-from humanloop import path_utils
-=======
 from typing import Any, Callable, Dict, Optional, TypeVar, Union
 
->>>>>>> e61d4f79
 from humanloop.agents.client import AgentsClient
 from humanloop.context import (
     get_decorator_context,
@@ -97,14 +91,8 @@
 
 def _handle_local_files(
     kwargs: Dict[str, Any],
-<<<<<<< HEAD
-    client: Any,
+    client: T,
     sync_client: SyncClient,
-=======
-    client: T,
-    sync_client: Optional[SyncClient],
-    use_local_files: bool,
->>>>>>> e61d4f79
 ) -> Dict[str, Any]:
     """Load prompt/agent file content from local filesystem into API request.
 
@@ -232,18 +220,13 @@
 def _overload_call(self: T, sync_client: Optional[SyncClient], use_local_files: bool, **kwargs) -> CallResponseType:
     try:
         kwargs = _handle_tracing_context(kwargs, self)
-<<<<<<< HEAD
         if use_local_files and _get_file_type_from_client(self) in SyncClient.SERIALIZABLE_FILE_TYPES:
             # Same sync_client requirement as in _overload_log - see developer note there
             if sync_client is None:
                 logger.error("sync_client is None but client has call method and use_local_files=%s", use_local_files)
                 raise HumanloopRuntimeError("sync_client is required for clients that support call operations")
             kwargs = _handle_local_files(kwargs, self, sync_client)
-        return self._call(**kwargs)  # Use stored original method
-=======
-        kwargs = _handle_local_files(kwargs, self, sync_client, use_local_files)
         return self._call(**kwargs)  # type: ignore[union-attr] # Use stored original method
->>>>>>> e61d4f79
     except HumanloopRuntimeError:
         # Re-raise HumanloopRuntimeError without wrapping to preserve the message
         raise
