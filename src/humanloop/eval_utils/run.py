--- conflicted
+++ resolved
@@ -39,13 +39,6 @@
 from humanloop.context import (
     EvaluationContext,
     get_evaluation_context,
-<<<<<<< HEAD
-=======
-    evaluation_context_set,
-    get_prompt_utility_context,
-    in_prompt_utility_context,
-    log_belongs_to_evaluated_file,
->>>>>>> 71448cd0
     set_evaluation_context,
 )
 from humanloop.eval_utils.types import Dataset, Evaluator, EvaluatorCheck, File
@@ -53,14 +46,6 @@
 # We use TypedDicts for requests, which is consistent with the rest of the SDK
 from humanloop.evaluators.client import EvaluatorsClient
 from humanloop.flows.client import FlowsClient
-<<<<<<< HEAD
-=======
-from humanloop.otel.constants import (
-    HUMANLOOP_INTERCEPTED_HL_CALL_RESPONSE,
-    HUMANLOOP_INTERCEPTED_HL_CALL_SPAN_NAME,
-)
-from humanloop.otel.helpers import write_to_opentelemetry_span
->>>>>>> 71448cd0
 from humanloop.prompts.client import PromptsClient
 from humanloop.requests import CodeEvaluatorRequestParams as CodeEvaluatorDict
 from humanloop.requests import ExternalEvaluatorRequestParams as ExternalEvaluator
@@ -130,110 +115,6 @@
         return self.message
 
 
-<<<<<<< HEAD
-=======
-def prompt_call_evaluation_aware(client: PromptsClient) -> PromptsClient:
-    client._call = client.call
-
-    def _overload_call(self, **kwargs) -> PromptCallResponse:
-        if in_prompt_utility_context():
-            kwargs = {**kwargs, "save": False}
-
-            try:
-                response = self._call(**kwargs)
-                response = typing.cast(PromptCallResponse, response)
-            except Exception as e:
-                # TODO: Bug found in backend: not specifying a model 400s but creates a File
-                raise HumanloopUtilityError(message=str(e)) from e
-
-            response_copy = response.dict()
-            prompt_utility_context = get_prompt_utility_context()
-            for idx, _ in enumerate(response_copy.get("logs", [])):
-                del response_copy["logs"][idx]["created_at"]
-            for idx, _ in enumerate(response_copy["prompt"].get("environments", [])):
-                del response_copy["prompt"]["environments"][idx]["created_at"]
-            del response_copy["prompt"]["last_used_at"]
-            del response_copy["prompt"]["updated_at"]
-            del response_copy["prompt"]["created_at"]
-            del response_copy["start_time"]
-            del response_copy["end_time"]
-
-            with prompt_utility_context.tracer.start_as_current_span(HUMANLOOP_INTERCEPTED_HL_CALL_SPAN_NAME) as span:
-                write_to_opentelemetry_span(
-                    span=span,
-                    key=HUMANLOOP_INTERCEPTED_HL_CALL_RESPONSE,
-                    value=response_copy,
-                )
-            return response
-        else:
-            return self._call(**kwargs)
-
-    # Replace the original log method with the overloaded one
-    client.call = types.MethodType(_overload_call, client)
-    # Return the client with the overloaded log method
-    logger.debug("Overloaded the .log method of %s", client)
-    return client
-
-
-def log_with_evaluation_context(client: CLIENT_TYPE) -> CLIENT_TYPE:
-    """
-    Wrap the `log` method of the provided Humanloop client to use EVALUATION_CONTEXT.
-
-    This makes the overloaded log actions be aware of whether the created Log is
-    part of an Evaluation (e.g. one started by eval_utils.run_eval).
-    """
-    # Copy the original log method in a hidden attribute
-    client._log = client.log
-
-    def _overload_log(
-        self, **kwargs
-    ) -> Union[
-        CreatePromptLogResponse,
-        CreateToolLogResponse,
-        CreateFlowLogResponse,
-        CreateEvaluatorLogResponse,
-    ]:
-        if evaluation_context_set():
-            evaluation_context = get_evaluation_context()
-        else:
-            evaluation_context = None
-
-        if log_belongs_to_evaluated_file(log_args=kwargs) and evaluation_context and not evaluation_context.logged:
-            for attribute in ["source_datapoint_id", "run_id"]:
-                kwargs[attribute] = getattr(evaluation_context, attribute)
-
-            # Call the original .log method
-            logger.debug(
-                "Logging %s inside _overloaded_log on Thread %s",
-                kwargs,
-                evaluation_context,
-                threading.get_ident(),
-            )
-
-        try:
-            response = self._log(**kwargs)
-        except Exception as e:
-            error_message = str(e).replace("\n", " ")
-            sys.stderr.write(f"{RED}Failed to log: {error_message[:100]}...{RESET}\n")
-            raise e
-
-        # Notify the run_eval utility about one Log being created
-        if log_belongs_to_evaluated_file(log_args=kwargs):
-            evaluation_context = get_evaluation_context()
-            evaluation_context.logged = True
-            evaluation_context.upload_callback(log_id=response.id)
-            set_evaluation_context(evaluation_context)
-
-        return response
-
-    # Replace the original log method with the overloaded one
-    client.log = types.MethodType(_overload_log, client)
-    # Return the client with the overloaded log method
-    logger.debug("Overloaded the .call method of %s", client)
-    return client
-
-
->>>>>>> 71448cd0
 def run_eval(
     client: "BaseHumanloop",
     file: File,
@@ -280,12 +161,9 @@
     )
 
     def handle_exit_signal(signum, frame):
-<<<<<<< HEAD
-=======
         sys.stderr.write(
             f"\n{RED}Received signal {signum}, cancelling Evaluation and shutting down threads...{RESET}\n"
         )
->>>>>>> 71448cd0
         client.evaluations.update_evaluation_run(
             id=evaluation.id,
             run_id=run.id,
@@ -343,7 +221,6 @@
                     path=hl_file.path,
                     logged=False,
                 )
-<<<<<<< HEAD
             ):
                 log_func = _get_log_func(
                     client=client,
@@ -376,24 +253,6 @@
                 except HumanloopDecoratorError as e:
                     raise e
                 except Exception as e:
-=======
-            )
-
-            log_func = _get_log_func(
-                client=client,
-                file_type=hl_file.type,
-                file_id=hl_file.id,
-                version_id=hl_file.version_id,
-                run_id=run.id,
-            )
-            start_time = datetime.now()
-            try:
-                output = _call_function(function_, hl_file.type, dp)
-                evaluation_context = get_evaluation_context()
-                if not evaluation_context.logged and not is_decorator:
-                    # function_ did not Log against the source_datapoint_id/ run_id pair
-                    # so we need to create a Log
->>>>>>> 71448cd0
                     log_func(
                         inputs=dp.inputs,
                         error=str(e),
@@ -404,7 +263,6 @@
                         source_datapoint_id=dp.id,
                         run_id=run.id,
                     )
-<<<<<<< HEAD
                     error_message = str(e).replace("\n", " ")
                     if len(error_message) > 100:
                         sys.stderr.write(
@@ -414,21 +272,6 @@
                         sys.stderr.write(
                             f"\n{RED}Your {hl_file.type}'s `callable` failed for Datapoint: {dp.id}. Error: {error_message}{RESET}\n"
                         )
-=======
-            except Exception as e:
-                log_func(
-                    inputs=dp.inputs,
-                    error=str(e),
-                    source_datapoint_id=dp.id,
-                    run_id=run.id,
-                    start_time=start_time,
-                    end_time=datetime.now(),
-                )
-                error_message = str(e).replace("\n", " ")
-                sys.stderr.write(
-                    f"\n{RED}Your {hl_file.type}'s `callable` failed for Datapoint: {dp.id}. Error: {error_message[:100]}...{RESET}\n"
-                )
->>>>>>> 71448cd0
 
         with ThreadPoolExecutor(max_workers=workers) as executor:
             futures = []
@@ -477,10 +320,6 @@
     def increment(self):
         """Increment the progress bar by one finished task."""
         with self._lock:
-<<<<<<< HEAD
-            # NOTE: There is a deadlock here that needs further investigation
-=======
->>>>>>> 71448cd0
             if self._progress == self._total:
                 return
             self._progress += 1
@@ -528,11 +367,7 @@
     # Wait for the Evaluation to complete then print the results
     complete = False
 
-<<<<<<< HEAD
-    wrote_explainer = False
-=======
     waiting_for_local_evals_message_printed = False
->>>>>>> 71448cd0
 
     while not complete:
         stats = client.evaluations.get_stats(id=evaluation.id)
@@ -542,20 +377,12 @@
         )
         complete = run_stats is not None and run_stats.status == "completed"
         if not complete:
-<<<<<<< HEAD
-            if not wrote_explainer:
-                sys.stderr.write("\n\nWaiting for Evaluators on Humanloop runtime...\n\n")
-                wrote_explainer = True
-            sys.stderr.write(stats.progress + "\n")
-            # Move the cursor up in stderr a number of lines equal to the number of lines in stats.progress
-=======
             if not waiting_for_local_evals_message_printed:
                 sys.stderr.write("\n\nWaiting for Evaluators on Humanloop runtime...\n")
                 waiting_for_local_evals_message_printed = True
             sys.stderr.write(stats.progress)
             # Move the cursor up in stderr a number of lines equal to the number of lines in stats.progress
             sys.stderr.write("\033[A" * (stats.progress.count("\n")))
->>>>>>> 71448cd0
             time.sleep(5)
 
     return stats
@@ -897,11 +724,7 @@
         "run_id": run_id,
     }
     if file_type == "flow":
-<<<<<<< HEAD
         return partial(client.flows.log, **log_request)
-=======
-        return partial(client.flows.log, **log_request, log_status="complete")
->>>>>>> 71448cd0
     elif file_type == "prompt":
         return partial(client.prompts.log, **log_request)
     elif file_type == "evaluator":
@@ -1029,42 +852,23 @@
     progress_bar: _SimpleProgressBar,
 ):
     """Run local Evaluators on the Log and send the judgments to Humanloop."""
-<<<<<<< HEAD
-    # Need to get the full log to pass to the evaluators
-    try:
-=======
     try:
         # Need to get the full log to pass to the evaluators
->>>>>>> 71448cd0
         log = client.logs.get(id=log_id)
         if not isinstance(log, dict):
             log_dict = log.dict()
         else:
             log_dict = log
-<<<<<<< HEAD
-        # Wait for the Flow trace to complete before running evaluators
-        while file_type == "flow" and log_dict["log_status"] != "complete":
-=======
 
         # Wait for the Flow trace to complete before running evaluators
         while True:
             if file_type != "flow" or log_dict["log_status"] == "complete":
                 break
->>>>>>> 71448cd0
             log = client.logs.get(id=log_id)
             if not isinstance(log, dict):
                 log_dict = log.dict()
             else:
                 log_dict = log
-<<<<<<< HEAD
-        datapoint_dict = datapoint.dict() if datapoint else None
-
-        for local_evaluator in local_evaluators:
-            start_time = datetime.now()
-            try:
-                if local_evaluator.hl_evaluator.spec.arguments_type == "target_required":
-                    judgement = local_evaluator.function(
-=======
             time.sleep(2)
         datapoint_dict = datapoint.dict() if datapoint else None
 
@@ -1075,20 +879,10 @@
             try:
                 if local_evaluator.spec.arguments_type == "target_required":
                     judgement = eval_function(
->>>>>>> 71448cd0
                         log_dict,
                         datapoint_dict,
                     )
                 else:
-<<<<<<< HEAD
-                    judgement = local_evaluator.function(log_dict)
-
-                _ = client.evaluators.log(
-                    version_id=local_evaluator.hl_evaluator.version_id,
-                    parent_id=log_id,
-                    judgment=judgement,
-                    id=local_evaluator.hl_evaluator.id,
-=======
                     judgement = eval_function(log_dict)
 
                 _ = client.evaluators.log(
@@ -1096,44 +890,18 @@
                     parent_id=log_id,
                     judgment=judgement,
                     id=local_evaluator.id,
->>>>>>> 71448cd0
                     start_time=start_time,
                     end_time=datetime.now(),
                 )
             except Exception as e:
                 _ = client.evaluators.log(
                     parent_id=log_id,
-<<<<<<< HEAD
-                    id=local_evaluator.hl_evaluator.id,
-                    version_id=local_evaluator.hl_evaluator.version_id,
-=======
                     id=local_evaluator.id,
->>>>>>> 71448cd0
                     error=str(e),
                     start_time=start_time,
                     end_time=datetime.now(),
                 )
                 error_message = str(e).replace("\n", " ")
-<<<<<<< HEAD
-                if len(error_message) > 100:
-                    sys.stderr.write(
-                        f"{RED}Evaluator {local_evaluator.hl_evaluator.path} failed with error {error_message[:100]}...{RESET}\n"
-                    )
-                else:
-                    sys.stderr.write(
-                        f"{RED}Evaluator {local_evaluator.hl_evaluator.path} failed with error {error_message}{RESET}\n"
-                    )
-    except Exception as e:
-        error_message = str(e).replace("\n", " ")
-        if len(error_message) > 100:
-            sys.stderr.write(
-                f"{RED}Failed to run local Evaluators for source datapoint {datapoint.dict()['id'] if datapoint else None}: {error_message[:100]}...{RESET}\n"
-            )
-        else:
-            sys.stderr.write(
-                f"{RED}Failed to run local Evaluators for source datapoint {datapoint.dict()['id'] if datapoint else None}: {error_message}{RESET}\n"
-            )
-=======
                 sys.stderr.write(
                     f"{RED}Evaluator {local_evaluator.path} failed with error {error_message[:100]}...{RESET}\n"
                 )
@@ -1142,7 +910,6 @@
         sys.stderr.write(
             f"{RED}Failed to run local Evaluators for source datapoint {datapoint.dict()['id'] if datapoint else None}: {error_message[:100]}...{RESET}\n"
         )
->>>>>>> 71448cd0
         pass
     finally:
         progress_bar.increment()