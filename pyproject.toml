--- conflicted
+++ resolved
@@ -6,13 +6,8 @@
 
 [tool.poetry]
 name = "humanloop"
-<<<<<<< HEAD
-version = "0.8.36"
+version = "0.8.36b1"
 description = "Humanloop Python SDK"
-=======
-version = "0.8.36b1"
-description = ""
->>>>>>> 5535c9cc
 readme = "README.md"
 keywords = []
 packages = [
